--- conflicted
+++ resolved
@@ -241,11 +241,7 @@
         """Fetch data using datastream fetcher"""
         try:
             if config.lookback_days:
-<<<<<<< HEAD
-                data = self.datastream_fetcher._fetch_ohlcv_sync(
-=======
                 data = await self.datastream_fetcher.fetch_ohlcv(
->>>>>>> 265a2158
                     config.symbol,
                     resolution=config.resolution,
                     lookback_days=config.lookback_days,
